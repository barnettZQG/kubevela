# Rollout

## Description

`Rollout` is used to configure Canary deployment strategy to your application.

## Conflicts With

### `Autoscale`

When `Rollout` and `Autoscle` traits are attached to the same service, they two will fight over the number of instances during rollout. Thus, it's by design that `Rollout` will take over replicas control (specified by `.replica` field) during rollout.

> Note: in up coming releases, KubeVela will introduce a separate section in Appfile to define release phase configurations such as `Rollout`.

## Specification

List of all available properties for a `Rollout` trait.

```yaml
servcies:
  express-server:
    ...

    rollout:
      replica: 2
      stepWeight: 5
      interval: "10s"
```

## Properties

Name | Type | Description | Notes
------------ | ------------- | ------------- | -------------
<<<<<<< HEAD
**replica** | **string** | replica number of the service instance per revision | [ default to 5 ]
**stepWeight** | **string** | canary increment step percentage (0-100)| [default to 20 ]
**interval** | **string** | wait interval for every rolling update step | [default to '30s'] 
=======
**replica**** | **string** | total replica for your app | [ default to 5 ]
**stepWeight** | **string** | weight percent of every step for this update | [default to 20 ]
**interval** | **string** | wait interval for every rolling update step | [default to '30s'] 

## How `Rollout` works?

`Rollout` trait implements progressive release process to rollout your app following [Canary strategy](https://martinfowler.com/bliki/CanaryRelease.html).

In detail, `Rollout` controller will create a canary of your app , and then gradually shift traffic to the canary while measuring key performance indicators like HTTP requests success rate at the same time. 


![alt](../../../../resources/traffic-shifting-analysis.png)

In this sample, for every `10s`, `5%` traffic will be shifted to canary from the primary, until the traffic on canary reached `50%`. At the mean time, the instance number of canary will automatically scale to `replica: 2` per configured in Appfile.


Based on analysis result of the KPIs during this traffic shifting, a canary will be promoted or aborted if analysis is failed. If promoting, the primary will be upgraded from v1 to v2, and traffic will be fully shifted back to the primary instances. So as result, canary instances will be deleted after the promotion finished.

![alt](../../../../resources/promotion.png)

> Note: KubeVela's `Rollout` trait is implemented with [Weaveworks Flagger](https://flagger.app/) operator.
>>>>>>> de7bb9ba
<|MERGE_RESOLUTION|>--- conflicted
+++ resolved
@@ -31,13 +31,8 @@
 
 Name | Type | Description | Notes
 ------------ | ------------- | ------------- | -------------
-<<<<<<< HEAD
 **replica** | **string** | replica number of the service instance per revision | [ default to 5 ]
 **stepWeight** | **string** | canary increment step percentage (0-100)| [default to 20 ]
-**interval** | **string** | wait interval for every rolling update step | [default to '30s'] 
-=======
-**replica**** | **string** | total replica for your app | [ default to 5 ]
-**stepWeight** | **string** | weight percent of every step for this update | [default to 20 ]
 **interval** | **string** | wait interval for every rolling update step | [default to '30s'] 
 
 ## How `Rollout` works?
@@ -56,5 +51,4 @@
 
 ![alt](../../../../resources/promotion.png)
 
-> Note: KubeVela's `Rollout` trait is implemented with [Weaveworks Flagger](https://flagger.app/) operator.
->>>>>>> de7bb9ba
+> Note: KubeVela's `Rollout` trait is implemented with [Weaveworks Flagger](https://flagger.app/) operator.